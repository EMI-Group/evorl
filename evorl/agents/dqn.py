<<<<<<< HEAD
import math

import jax
import jax.numpy as jnp
from flax import struct
import flax.linen as nn

from .agent import Agent, AgentState
from evorl.networks import make_q_network, MLP
from evorl.workflows import OffPolicyRLWorkflow
from evorl.rollout import rollout, env_step
from evorl.envs import create_env, Discrete, Env, EnvState
from evorl.sample_batch import SampleBatch
from evorl.distributed import PMAP_AXIS_NAME, split_key_to_devices, tree_unpmap, agent_gradient_update, psum
from evorl.distributed.gradients import loss_and_pgrad
from evorl.evaluator import Evaluator
from evorl.types import (
    LossDict, Action, Params, PolicyExtraInfo, PyTreeDict, pytree_field, MISSING_REWARD
)
from evox import State

from omegaconf import DictConfig
from typing import Any, List, Optional, Sequence, Tuple, Callable, Dict
import orbax.checkpoint as ocp
import optax
import chex
import distrax
import dataclasses

import flashbax



import logging

from ..metrics import TrainMetric, WorkflowMetric
from ..utils import running_statistics
from ..utils.toolkits import average_episode_discount_return

logger = logging.getLogger(__name__)
ActivationFn = Callable[[jnp.ndarray], jnp.ndarray]


@struct.dataclass
class DQNNetworkParams:
    """Contains training state for the learner."""
    q_params: Params
    target_q_params: Params



class DQNAgent(Agent):
    """
        Double-DQN
    """
    q_hidden_layer_sizes: Tuple[int] = (256, 256)
    discount: float = 0.99
    exploration_epsilon: float = 0.1
    q_network: nn.Module = pytree_field(lazy_init=True)
    target_q_network: nn.Module = pytree_field(lazy_init=True)

    def init(self, key: chex.PRNGKey) -> AgentState:
        obs_size = self.obs_space.shape[0]
        action_size = self.action_space.n

        q_network, q_init_fn = make_Qnetwork(
            obs_size=obs_size,
            action_size=action_size,
            hidden_layer_sizes=self.q_hidden_layer_sizes,
        )
        self.set_frozen_attr('q_network', q_network)

        key, q_key = jax.random.split(key)

        q_params = q_init_fn(q_key)

        target_q_params = q_params

        params_states = DQNNetworkParams(
            q_params=q_params,
            target_q_params=target_q_params
        )

        return AgentState(
            params=params_states
        )

    def compute_actions(self, agent_state: AgentState, sample_batch: SampleBatch, key: chex.PRNGKey) -> Tuple[Action, PolicyExtraInfo]:
        """
            Args:
                sample_barch: [#env, ...]
        """
        obs = sample_batch.obs

        qs = self.q_network.apply(
            agent_state.params.q_params, obs
        )
        # TODO: use tfp.Distribution
        actions_dist = distrax.EpsilonGreedy(
            qs, epsilon=self.exploration_epsilon)
        actions = actions_dist.sample(seed=key)

        return actions, PyTreeDict(
            q_values=qs
        )

    def evaluate_actions(self, agent_state: AgentState, sample_batch: SampleBatch, key: chex.PRNGKey) -> Tuple[Action, PolicyExtraInfo]:
        """
            Args:
                sample_barch: [#env, ...]
        """
        qs = self.q_network.apply(
            agent_state.params.q_params, sample_batch.obs)

        actions_dist = distrax.EpsilonGreedy(
            qs, epsilon=self.exploration_epsilon)
        actions = actions_dist.mode()

        return actions, PyTreeDict()

    def loss(self, agent_state: AgentState, sample_batch: SampleBatch, key: chex.PRNGKey) -> LossDict:
        """
            Args:
                sample_batch: [B, ...]
        """
        states = sample_batch.obs
        actions = sample_batch.actions
        rewards = sample_batch.rewards
        next_states = sample_batch.next_obs
        dones = sample_batch.dones

        q_values = self.q_network.apply(agent_state.params.q_params, states)
        next_actions = jnp.argmax(q_values, axis=1)
        q_values = jnp.take_along_axis(q_values, actions[:, None], axis=1).squeeze(-1)
        

        # Double DQN_target
        next_q_values = self.q_network.apply(agent_state.params.target_q_params, next_states)
        next_q_values = jnp.take_along_axis(next_q_values, next_actions[:, None], axis=1).squeeze(-1)

        # Future rewards are not considered for the completed status
        next_q_values = next_q_values * (1 - dones)
        target_q_values = rewards + self.discount * next_q_values

        td_error = jax.lax.stop_gradient(target_q_values) - q_values
        loss = jnp.mean(jnp.square(td_error))

        return PyTreeDict(
            q_loss=loss)

    def update_target_network(self, agent_state: AgentState) -> AgentState:
        return agent_state.replace(
            params=agent_state.params.replace(
                target_q_params=agent_state.params.q_params
            )
        )



class DQNWorkflow(OffPolicyRLWorkflow):
    @staticmethod
    def _rescale_config(config, devices) -> None:
        num_devices = len(devices)

        #TODO: impl it

    @classmethod
    def _build_from_config(cls, config: DictConfig):
        env = create_env(
            config.env.env_name,
            config.env.env_type,
            episode_length=1000,
            parallel=config.num_envs,
            autoreset=True
        )


        assert isinstance(env.action_space, Discrete), "Only Discrete action space is supported."

        agent = DQNAgent(
            action_space=env.action_space,
            obs_space=env.obs_space,
            q_hidden_layer_sizes=config.agent_network.q_hidden_layer_sizes,
            discount=config.discount,
            exploration_epsilon=config.exploration_epsilon
        )

        optimizer = optax.adam(config.optimizer.lr)

        replay_buffer = flashbax.make_flat_buffer(
            max_length=config.replay_buffer.capacity,
            min_length=config.replay_buffer.min_size,
            sample_batch_size=config.train_batch_size,
            add_batch_size=config.num_envs*config.rollout_length
        )

        def _replay_buffer_init_fn(replay_buffer, key):
            # dummy_action = jnp.tile(env.action_space.sample(),
            dummy_action = env.action_space.sample(key)
            dummy_obs = env.obs_space.sample(key)

            # TODO: handle RewardDict
            dummy_reward = jnp.zeros(())
            dummy_done = jnp.zeros(())

            dummy_nest_obs = dummy_obs

            # Customize your algorithm's stored data
            dummy_sample_batch = SampleBatch(
                obs=dummy_obs,
                actions=dummy_action,
                rewards=dummy_reward,
                next_obs=dummy_nest_obs,
                dones=dummy_done,
                extras=PyTreeDict(
                    policy_extras=PyTreeDict({'q_values': jnp.zeros(env.action_space.n)}),
                    env_extras=PyTreeDict({'last_obs': dummy_obs,
                                           'episode_return': dummy_reward})
                )
            )

            replay_buffer_state = replay_buffer.init(dummy_sample_batch)

            return replay_buffer_state


        eval_env = create_env(
            config.env.env_name,
            config.env.env_type,
            episode_length=1000,
            parallel=config.num_envs,
            autoreset=False
        )

        evaluator = Evaluator(
            env=eval_env, agent=agent, max_episode_steps=1000)

        return cls(env, agent, optimizer, evaluator, replay_buffer, _replay_buffer_init_fn, config)


    def step(self, state: State) -> Tuple[TrainMetric, State]:

        key, rollout_key, learn_key, buffer_key = jax.random.split(state.key, num=4)

        def fill_replay_buffer(state: State):
            replay_buffer_state = state.replay_buffer_state
            env_state = state.env_state
            sample_batch = SampleBatch(
                obs=env_state.obs
            )
            actions, _ = self.agent.compute_actions(state.agent_state, sample_batch, key)
            env_nstate = self.env.step(env_state, actions)
            trajectory = SampleBatch(
                obs=env_state.obs,
                actions=actions,
                rewards=env_nstate.reward,
                next_obs=env_nstate.obs,
                dones=env_nstate.done,
                extras=PyTreeDict(
                    policy_extras=PyTreeDict({'q_values': env_nstate.info.episode_return}),
                    env_extras=PyTreeDict({'last_obs': env_nstate.info.last_obs,
                                           'episode_return': env_nstate.info.episode_return})
                )
            )
            replay_buffer_state = self.replay_buffer.add(replay_buffer_state, trajectory)
            env_state = env_nstate
            state = state.update(
                env_state=env_state,
                replay_buffer_state=replay_buffer_state
            )

            train_episode_return = average_episode_discount_return(
                env_state.info.episode_return,
                trajectory.dones,
                pmap_axis_name=self.pmap_axis_name
            ).mean()

            loss = jnp.zeros(())
            loss_dict = PyTreeDict(
                q_loss=loss
            )
            train_metrics = TrainMetric(
                train_episode_return=train_episode_return,
                loss=loss,
                raw_loss_dict=loss_dict
            ).all_reduce(pmap_axis_name=self.pmap_axis_name)

            return train_metrics, state
        
        def normal_step(state: State):
            # trajectory: [T, #envs, ...]
            env_state, trajectory = rollout(
                self.env,
                self.agent,
                state.env_state,
                state.agent_state,
                rollout_key,
                rollout_length=self.config.rollout_length,
                env_extra_fields=('last_obs', 'episode_return')
            )
            trajectory = jax.tree_util.tree_map(lambda x: jax.lax.collapse(x,0,2), trajectory)
            replay_buffer_state = self.replay_buffer.add(
                state.replay_buffer_state, trajectory
            )
            agent_state = state.agent_state
            sample_batch = self.replay_buffer.sample(replay_buffer_state, buffer_key)

            if agent_state.obs_preprocessor_state is not None:
                agent_state = agent_state.replace(
                    obs_preprocessor_state=running_statistics.update(
                        agent_state.obs_preprocessor_state,
                        trajectory.obs,
                        pmap_axis_name=self.pmap_axis_name,
                    )
                )

            train_episode_return = average_episode_discount_return(
                trajectory.extras.env_extras.episode_return,
                trajectory.dones,
                pmap_axis_name=self.pmap_axis_name
            )


            def loss_fn(agent_state, sample_batch, key):
                # learn all data from trajectory
                loss_dict = self.agent.loss(agent_state, sample_batch, key)
                loss_weights = self.config.optimizer.loss_weights
                loss = jnp.zeros(())
                for loss_key in loss_weights.keys():
                    loss += loss_weights[loss_key] * loss_dict[loss_key]

                return loss, loss_dict

            update_fn = agent_params_gradient_update(
                loss_fn,
                self.optimizer,
                pmap_axis_name=self.pmap_axis_name,
                has_aux=True)

            (loss, loss_dict), opt_state, agent_state = update_fn(
                state.opt_state,
                agent_state,
                sample_batch.experience.first,
                learn_key
            )
        
            # ======== update metrics ========
            train_metrics = TrainMetric(
                train_episode_return=train_episode_return,
                loss=loss,
                raw_loss_dict=loss_dict
            ).all_reduce(pmap_axis_name=self.pmap_axis_name)

            return train_metrics, state.replace(
                key=key,
                env_state=env_state,
                agent_state=agent_state,
                opt_state=opt_state,
                replay_buffer_state=replay_buffer_state
            )
        
        condition = jax.lax.lt(state.metrics.iterations, int(self.config.learning_starts/self.config.num_envs/self.config.rollout_length))
        train_metrics, state = jax.lax.cond(
            condition,
            fill_replay_buffer,
            normal_step,
            state
        )
        sampled_timesteps = psum(self.config.rollout_length * self.config.num_envs,
                                    axis_name=self.pmap_axis_name)
        
        workflow_metrics = WorkflowMetric(
                sampled_timesteps=state.metrics.sampled_timesteps + sampled_timesteps,
                iterations=state.metrics.iterations + 1,
            ).all_reduce(pmap_axis_name=self.pmap_axis_name)
        
        return train_metrics, state.update(
                metrics=workflow_metrics
            )

    def learn(self, state: State) -> State:
        one_step_timesteps = self.config.rollout_length * self.config.num_envs
        num_iters = math.ceil(self.config.total_timesteps / one_step_timesteps)

        start_iteration = tree_unpmap(
            state.metrics.iterations, self.pmap_axis_name)

        for i in range(start_iteration, num_iters):
            train_metrics, state = self.step(state)
            workflow_metrics = state.metrics

            train_metrics = tree_unpmap(train_metrics, self.pmap_axis_name)
            workflow_metrics = tree_unpmap(
                workflow_metrics, self.pmap_axis_name)

            self.recorder.write(workflow_metrics.to_local_dict(), i)
            train_metric_data = train_metrics.to_local_dict()
            if train_metrics.train_episode_return==MISSING_REWARD:
                del train_metric_data['train_episode_return']
            self.recorder.write(train_metric_data, i)

            if (i+1) % self.config.target_network_update_interval == 0:
                agent_state = self.agent.update_target_network(state.agent_state)
                state = state.update(agent_state=agent_state)

            if (i+1) % self.config.eval_interval == 0:
                eval_metrics, state = self.evaluate(state)
                eval_metrics = tree_unpmap(eval_metrics, self.pmap_axis_name)
                self.recorder.write({'eval': eval_metrics.to_local_dict()}, i)
                logger.debug(eval_metrics)

            self.checkpoint_manager.save(
                i,
                args=ocp.args.StandardSave(
                    tree_unpmap(state, self.pmap_axis_name))
            )

        return state

def rollout(
    env: Env,
    agent: DQNAgent,
    env_state: EnvState,
    agent_state: AgentState,
    key: chex.PRNGKey,
    rollout_length: int,
    env_extra_fields: Sequence[str] = ('last_obs',),
) -> Tuple[EnvState, SampleBatch]:
    """
        Collect given rollout_length trajectory.

        Args:
            env: vampped env w/ autoreset
        Returns:
            env_state: last env_state after rollout
            trajectory: SampleBatch [T, #envs, ...], T=rollout_length
    """

    def _one_step_rollout(carry, unused_t):
        """
            sample_batch: one-step obs
            transition: one-step full info
        """
        env_state, current_key = carry
        next_key, current_key = jax.random.split(current_key, 2)

        # sample_batch: [#envs, ...]
        sample_batch = SampleBatch(
            obs=env_state.obs,
        )

        # transition: [#envs, ...]
        env_nstate, transition = env_step(
            env, agent, env_state, agent_state,
            sample_batch, current_key, env_extra_fields
        )

        return (env_nstate, next_key), transition

    # trajectory: [T, #envs, ...]
    (env_state, _), trajectory = jax.lax.scan(
        _one_step_rollout, (env_state, key), (), length=rollout_length)

    return env_state, trajectory


def make_Qnetwork(
    obs_size: int,
    action_size: int,
    hidden_layer_sizes: Sequence[int] = (256, 256),
    activation: ActivationFn = nn.relu) -> nn.Module:

    Qnetwork = MLP(
        layer_sizes=list(hidden_layer_sizes) + [action_size],
        activation=activation,
        kernel_init=jax.nn.initializers.lecun_uniform(),
        )
    init_fn = lambda rng: Qnetwork.init(rng, jnp.ones((1,obs_size)))

    return Qnetwork, init_fn

def agent_params_gradient_update(loss_fn: Callable[..., float],
                          optimizer: optax.GradientTransformation,
                          pmap_axis_name: Optional[str],
                          has_aux: bool = False):
    def _loss_fn(params, agent_state, sample_batch, key):
        return loss_fn(agent_state.replace(
                params=agent_state.params.replace(
                    q_params=params.q_params
                )
            ),sample_batch, key)

    loss_and_pgrad_fn = loss_and_pgrad(
        _loss_fn, pmap_axis_name=pmap_axis_name, has_aux=has_aux)

    def f(opt_state, agent_state, *args, **kwargs):
        value, grads = loss_and_pgrad_fn(
            agent_state.params, agent_state, *args, **kwargs)

        params_update, opt_state = optimizer.update(
            grads, opt_state)
        params = optax.apply_updates(agent_state.params, params_update)

        agent_state = agent_state.replace(
                params=agent_state.params.replace(
                    q_params=params.q_params
                )
            )
        return value, opt_state, agent_state

    return f






=======
import jax
import jax.numpy as jnp
import flax.linen as nn

from .agent import Agent, AgentState
from evorl.networks import make_q_network
from evorl.workflows import OffPolicyRLWorkflow
from evorl.envs import create_env, Discrete
from evorl.sample_batch import SampleBatch
from evorl.evaluator import Evaluator
from evorl.types import (
    LossDict, Action, Params, PolicyExtraInfo, PyTreeDict, pytree_field, PyTreeData
)
from evorl.types import State

from omegaconf import DictConfig
from typing import Dict, Tuple, Sequence
import optax
import chex
import distrax
import dataclasses

import flashbax



import logging

logger = logging.getLogger(__name__)



class A2CNetworkParams(PyTreeData):
    """Contains training state for the learner."""
    q_params: Params


@dataclasses.dataclass
class DQNAgent(Agent):
    """
        Double-DQN
    """
    q_hidden_layer_sizes: Tuple[int] = (256, 256)
    discount: float = 0.99
    exploration_epsilon: float = 0.1
    q_network: nn.Module = pytree_field(lazy_init=True)

    def init(self, key: chex.PRNGKey) -> AgentState:
        obs_size = self.obs_space.shape[0]
        action_size = self.action_space.n

        q_network, q_init_fn = make_q_network(
            obs_size=obs_size,
            action_size=action_size,
            hidden_layer_sizes=self.q_hidden_layer_sizes,
            n_critics=1
        )
        self.set_frozen_attr('q_network', q_network)

        key, q_key = jax.random.split(key)

        q_params = q_init_fn(q_key)

        return AgentState(
            params=A2CNetworkParams(q_params)
        )

    def compute_actions(self, agent_state: AgentState, sample_batch: SampleBatch, key: chex.PRNGKey) -> Tuple[Action, PolicyExtraInfo]:
        """
            Args:
                sample_barch: [#env, ...]
        """

        qs = self.q_network.apply(
            agent_state.params.q_params, sample_batch.obs)

        # TODO: use tfp.Distribution
        actions_dist = distrax.EpsilonGreedy(
            qs, epsilon=self.exploration_epsilon)
        actions = actions_dist.sample(seed=key)

        return actions, PyTreeDict(
            q_values=qs
        )

    def evaluate_actions(self, agent_state: AgentState, sample_batch: SampleBatch, key: chex.PRNGKey) -> Tuple[Action, PolicyExtraInfo]:
        """
            Args:
                sample_barch: [#env, ...]
        """
        qs = self.q_network.apply(
            agent_state.params.q_params, sample_batch.obs)

        actions_dist = distrax.EpsilonGreedy(
            qs, epsilon=self.exploration_epsilon)
        actions = actions_dist.mode()

        return actions, PyTreeDict()

    def loss(self, agent_state: AgentState, sample_batch: SampleBatch, key: chex.PRNGKey) -> LossDict:
        """
            Args:
                sample_barch: [B, ...]
        """
        # TODO: impl it
        qs = self.q_network.apply(
            agent_state.params.q_params, sample_batch.obs)

        td_error = None

        return PyTreeDict(
            q_loss=td_error)


class DQNWorkflow(OffPolicyRLWorkflow):
    @staticmethod
    def _rescale_config(config: DictConfig) -> None:
        pass

        #TODO: impl it

    @classmethod
    def _build_from_config(cls, config: DictConfig):
        env = create_env(
            config.env,
            config.env_type,
            episode_length=1000,
            parallel=config.num_envs,
            autoreset=True
        )
        

        assert isinstance(env.action_space, Discrete), "Only Discrete action space is supported."

        agent = DQNAgent(
            action_space=env.action_space,
            obs_space=env.obs_space,
            q_hidden_layer_sizes=config.agent_network.q_hidden_layer_sizes,
            discount=config.discount,
            exploration_epsilon=config.exploration_epsilon
        )

        optimizer = optax.adam(config.optimizer.lr)

        replay_buffer = flashbax.make_flat_buffer(
            max_length=config.replay_buffer.capacity,
            min_length=config.replay_buffer.min_size,
            sample_batch_size=config.train_batch_size,
            add_batch_size=config.num_envs*config.rollout_length
        )

        def _replay_buffer_init_fn(replay_buffer, key):
            # dummy_action = jnp.tile(env.action_space.sample(),
            dummy_action = env.action_space.sample(key)
            dummy_obs = env.obs_space.sample(key)

            # TODO: handle RewardDict
            dummy_reward = jnp.zeros(())
            dummy_done = jnp.zeros(())

            dummy_nest_obs = dummy_obs

            # Customize your algorithm's stored data
            dummy_sample_batch = SampleBatch(
                obs=dummy_obs,
                actions=dummy_action,
                rewards=dummy_reward,
                next_obs=dummy_nest_obs,
                dones=dummy_done,
                extras=PyTreeDict(
                    policy_extras=PyTreeDict(),
                    env_extras=PyTreeDict()
                )
            )

            replay_buffer_state = replay_buffer.init(dummy_sample_batch)

            return replay_buffer_state
        

        eval_env = create_env(
            config.env,
            config.env_type,
            episode_length=1000,
            parallel=config.num_eval_envs,
            autoreset=False
        )

        evaluator = Evaluator(
            env=eval_env, agent=agent, max_episode_steps=1000)

        return cls(env, agent, optimizer, evaluator, replay_buffer, _replay_buffer_init_fn, config)



>>>>>>> 125b2f34
<|MERGE_RESOLUTION|>--- conflicted
+++ resolved
@@ -1,715 +1,511 @@
-<<<<<<< HEAD
-import math
-
-import jax
-import jax.numpy as jnp
-from flax import struct
-import flax.linen as nn
-
-from .agent import Agent, AgentState
-from evorl.networks import make_q_network, MLP
-from evorl.workflows import OffPolicyRLWorkflow
-from evorl.rollout import rollout, env_step
-from evorl.envs import create_env, Discrete, Env, EnvState
-from evorl.sample_batch import SampleBatch
-from evorl.distributed import PMAP_AXIS_NAME, split_key_to_devices, tree_unpmap, agent_gradient_update, psum
-from evorl.distributed.gradients import loss_and_pgrad
-from evorl.evaluator import Evaluator
-from evorl.types import (
-    LossDict, Action, Params, PolicyExtraInfo, PyTreeDict, pytree_field, MISSING_REWARD
-)
-from evox import State
-
-from omegaconf import DictConfig
-from typing import Any, List, Optional, Sequence, Tuple, Callable, Dict
-import orbax.checkpoint as ocp
-import optax
-import chex
-import distrax
-import dataclasses
-
-import flashbax
-
-
-
-import logging
-
-from ..metrics import TrainMetric, WorkflowMetric
-from ..utils import running_statistics
-from ..utils.toolkits import average_episode_discount_return
-
-logger = logging.getLogger(__name__)
-ActivationFn = Callable[[jnp.ndarray], jnp.ndarray]
-
-
-@struct.dataclass
-class DQNNetworkParams:
-    """Contains training state for the learner."""
-    q_params: Params
-    target_q_params: Params
-
-
-
-class DQNAgent(Agent):
-    """
-        Double-DQN
-    """
-    q_hidden_layer_sizes: Tuple[int] = (256, 256)
-    discount: float = 0.99
-    exploration_epsilon: float = 0.1
-    q_network: nn.Module = pytree_field(lazy_init=True)
-    target_q_network: nn.Module = pytree_field(lazy_init=True)
-
-    def init(self, key: chex.PRNGKey) -> AgentState:
-        obs_size = self.obs_space.shape[0]
-        action_size = self.action_space.n
-
-        q_network, q_init_fn = make_Qnetwork(
-            obs_size=obs_size,
-            action_size=action_size,
-            hidden_layer_sizes=self.q_hidden_layer_sizes,
-        )
-        self.set_frozen_attr('q_network', q_network)
-
-        key, q_key = jax.random.split(key)
-
-        q_params = q_init_fn(q_key)
-
-        target_q_params = q_params
-
-        params_states = DQNNetworkParams(
-            q_params=q_params,
-            target_q_params=target_q_params
-        )
-
-        return AgentState(
-            params=params_states
-        )
-
-    def compute_actions(self, agent_state: AgentState, sample_batch: SampleBatch, key: chex.PRNGKey) -> Tuple[Action, PolicyExtraInfo]:
-        """
-            Args:
-                sample_barch: [#env, ...]
-        """
-        obs = sample_batch.obs
-
-        qs = self.q_network.apply(
-            agent_state.params.q_params, obs
-        )
-        # TODO: use tfp.Distribution
-        actions_dist = distrax.EpsilonGreedy(
-            qs, epsilon=self.exploration_epsilon)
-        actions = actions_dist.sample(seed=key)
-
-        return actions, PyTreeDict(
-            q_values=qs
-        )
-
-    def evaluate_actions(self, agent_state: AgentState, sample_batch: SampleBatch, key: chex.PRNGKey) -> Tuple[Action, PolicyExtraInfo]:
-        """
-            Args:
-                sample_barch: [#env, ...]
-        """
-        qs = self.q_network.apply(
-            agent_state.params.q_params, sample_batch.obs)
-
-        actions_dist = distrax.EpsilonGreedy(
-            qs, epsilon=self.exploration_epsilon)
-        actions = actions_dist.mode()
-
-        return actions, PyTreeDict()
-
-    def loss(self, agent_state: AgentState, sample_batch: SampleBatch, key: chex.PRNGKey) -> LossDict:
-        """
-            Args:
-                sample_batch: [B, ...]
-        """
-        states = sample_batch.obs
-        actions = sample_batch.actions
-        rewards = sample_batch.rewards
-        next_states = sample_batch.next_obs
-        dones = sample_batch.dones
-
-        q_values = self.q_network.apply(agent_state.params.q_params, states)
-        next_actions = jnp.argmax(q_values, axis=1)
-        q_values = jnp.take_along_axis(q_values, actions[:, None], axis=1).squeeze(-1)
-        
-
-        # Double DQN_target
-        next_q_values = self.q_network.apply(agent_state.params.target_q_params, next_states)
-        next_q_values = jnp.take_along_axis(next_q_values, next_actions[:, None], axis=1).squeeze(-1)
-
-        # Future rewards are not considered for the completed status
-        next_q_values = next_q_values * (1 - dones)
-        target_q_values = rewards + self.discount * next_q_values
-
-        td_error = jax.lax.stop_gradient(target_q_values) - q_values
-        loss = jnp.mean(jnp.square(td_error))
-
-        return PyTreeDict(
-            q_loss=loss)
-
-    def update_target_network(self, agent_state: AgentState) -> AgentState:
-        return agent_state.replace(
-            params=agent_state.params.replace(
-                target_q_params=agent_state.params.q_params
-            )
-        )
-
-
-
-class DQNWorkflow(OffPolicyRLWorkflow):
-    @staticmethod
-    def _rescale_config(config, devices) -> None:
-        num_devices = len(devices)
-
-        #TODO: impl it
-
-    @classmethod
-    def _build_from_config(cls, config: DictConfig):
-        env = create_env(
-            config.env.env_name,
-            config.env.env_type,
-            episode_length=1000,
-            parallel=config.num_envs,
-            autoreset=True
-        )
-
-
-        assert isinstance(env.action_space, Discrete), "Only Discrete action space is supported."
-
-        agent = DQNAgent(
-            action_space=env.action_space,
-            obs_space=env.obs_space,
-            q_hidden_layer_sizes=config.agent_network.q_hidden_layer_sizes,
-            discount=config.discount,
-            exploration_epsilon=config.exploration_epsilon
-        )
-
-        optimizer = optax.adam(config.optimizer.lr)
-
-        replay_buffer = flashbax.make_flat_buffer(
-            max_length=config.replay_buffer.capacity,
-            min_length=config.replay_buffer.min_size,
-            sample_batch_size=config.train_batch_size,
-            add_batch_size=config.num_envs*config.rollout_length
-        )
-
-        def _replay_buffer_init_fn(replay_buffer, key):
-            # dummy_action = jnp.tile(env.action_space.sample(),
-            dummy_action = env.action_space.sample(key)
-            dummy_obs = env.obs_space.sample(key)
-
-            # TODO: handle RewardDict
-            dummy_reward = jnp.zeros(())
-            dummy_done = jnp.zeros(())
-
-            dummy_nest_obs = dummy_obs
-
-            # Customize your algorithm's stored data
-            dummy_sample_batch = SampleBatch(
-                obs=dummy_obs,
-                actions=dummy_action,
-                rewards=dummy_reward,
-                next_obs=dummy_nest_obs,
-                dones=dummy_done,
-                extras=PyTreeDict(
-                    policy_extras=PyTreeDict({'q_values': jnp.zeros(env.action_space.n)}),
-                    env_extras=PyTreeDict({'last_obs': dummy_obs,
-                                           'episode_return': dummy_reward})
-                )
-            )
-
-            replay_buffer_state = replay_buffer.init(dummy_sample_batch)
-
-            return replay_buffer_state
-
-
-        eval_env = create_env(
-            config.env.env_name,
-            config.env.env_type,
-            episode_length=1000,
-            parallel=config.num_envs,
-            autoreset=False
-        )
-
-        evaluator = Evaluator(
-            env=eval_env, agent=agent, max_episode_steps=1000)
-
-        return cls(env, agent, optimizer, evaluator, replay_buffer, _replay_buffer_init_fn, config)
-
-
-    def step(self, state: State) -> Tuple[TrainMetric, State]:
-
-        key, rollout_key, learn_key, buffer_key = jax.random.split(state.key, num=4)
-
-        def fill_replay_buffer(state: State):
-            replay_buffer_state = state.replay_buffer_state
-            env_state = state.env_state
-            sample_batch = SampleBatch(
-                obs=env_state.obs
-            )
-            actions, _ = self.agent.compute_actions(state.agent_state, sample_batch, key)
-            env_nstate = self.env.step(env_state, actions)
-            trajectory = SampleBatch(
-                obs=env_state.obs,
-                actions=actions,
-                rewards=env_nstate.reward,
-                next_obs=env_nstate.obs,
-                dones=env_nstate.done,
-                extras=PyTreeDict(
-                    policy_extras=PyTreeDict({'q_values': env_nstate.info.episode_return}),
-                    env_extras=PyTreeDict({'last_obs': env_nstate.info.last_obs,
-                                           'episode_return': env_nstate.info.episode_return})
-                )
-            )
-            replay_buffer_state = self.replay_buffer.add(replay_buffer_state, trajectory)
-            env_state = env_nstate
-            state = state.update(
-                env_state=env_state,
-                replay_buffer_state=replay_buffer_state
-            )
-
-            train_episode_return = average_episode_discount_return(
-                env_state.info.episode_return,
-                trajectory.dones,
-                pmap_axis_name=self.pmap_axis_name
-            ).mean()
-
-            loss = jnp.zeros(())
-            loss_dict = PyTreeDict(
-                q_loss=loss
-            )
-            train_metrics = TrainMetric(
-                train_episode_return=train_episode_return,
-                loss=loss,
-                raw_loss_dict=loss_dict
-            ).all_reduce(pmap_axis_name=self.pmap_axis_name)
-
-            return train_metrics, state
-        
-        def normal_step(state: State):
-            # trajectory: [T, #envs, ...]
-            env_state, trajectory = rollout(
-                self.env,
-                self.agent,
-                state.env_state,
-                state.agent_state,
-                rollout_key,
-                rollout_length=self.config.rollout_length,
-                env_extra_fields=('last_obs', 'episode_return')
-            )
-            trajectory = jax.tree_util.tree_map(lambda x: jax.lax.collapse(x,0,2), trajectory)
-            replay_buffer_state = self.replay_buffer.add(
-                state.replay_buffer_state, trajectory
-            )
-            agent_state = state.agent_state
-            sample_batch = self.replay_buffer.sample(replay_buffer_state, buffer_key)
-
-            if agent_state.obs_preprocessor_state is not None:
-                agent_state = agent_state.replace(
-                    obs_preprocessor_state=running_statistics.update(
-                        agent_state.obs_preprocessor_state,
-                        trajectory.obs,
-                        pmap_axis_name=self.pmap_axis_name,
-                    )
-                )
-
-            train_episode_return = average_episode_discount_return(
-                trajectory.extras.env_extras.episode_return,
-                trajectory.dones,
-                pmap_axis_name=self.pmap_axis_name
-            )
-
-
-            def loss_fn(agent_state, sample_batch, key):
-                # learn all data from trajectory
-                loss_dict = self.agent.loss(agent_state, sample_batch, key)
-                loss_weights = self.config.optimizer.loss_weights
-                loss = jnp.zeros(())
-                for loss_key in loss_weights.keys():
-                    loss += loss_weights[loss_key] * loss_dict[loss_key]
-
-                return loss, loss_dict
-
-            update_fn = agent_params_gradient_update(
-                loss_fn,
-                self.optimizer,
-                pmap_axis_name=self.pmap_axis_name,
-                has_aux=True)
-
-            (loss, loss_dict), opt_state, agent_state = update_fn(
-                state.opt_state,
-                agent_state,
-                sample_batch.experience.first,
-                learn_key
-            )
-        
-            # ======== update metrics ========
-            train_metrics = TrainMetric(
-                train_episode_return=train_episode_return,
-                loss=loss,
-                raw_loss_dict=loss_dict
-            ).all_reduce(pmap_axis_name=self.pmap_axis_name)
-
-            return train_metrics, state.replace(
-                key=key,
-                env_state=env_state,
-                agent_state=agent_state,
-                opt_state=opt_state,
-                replay_buffer_state=replay_buffer_state
-            )
-        
-        condition = jax.lax.lt(state.metrics.iterations, int(self.config.learning_starts/self.config.num_envs/self.config.rollout_length))
-        train_metrics, state = jax.lax.cond(
-            condition,
-            fill_replay_buffer,
-            normal_step,
-            state
-        )
-        sampled_timesteps = psum(self.config.rollout_length * self.config.num_envs,
-                                    axis_name=self.pmap_axis_name)
-        
-        workflow_metrics = WorkflowMetric(
-                sampled_timesteps=state.metrics.sampled_timesteps + sampled_timesteps,
-                iterations=state.metrics.iterations + 1,
-            ).all_reduce(pmap_axis_name=self.pmap_axis_name)
-        
-        return train_metrics, state.update(
-                metrics=workflow_metrics
-            )
-
-    def learn(self, state: State) -> State:
-        one_step_timesteps = self.config.rollout_length * self.config.num_envs
-        num_iters = math.ceil(self.config.total_timesteps / one_step_timesteps)
-
-        start_iteration = tree_unpmap(
-            state.metrics.iterations, self.pmap_axis_name)
-
-        for i in range(start_iteration, num_iters):
-            train_metrics, state = self.step(state)
-            workflow_metrics = state.metrics
-
-            train_metrics = tree_unpmap(train_metrics, self.pmap_axis_name)
-            workflow_metrics = tree_unpmap(
-                workflow_metrics, self.pmap_axis_name)
-
-            self.recorder.write(workflow_metrics.to_local_dict(), i)
-            train_metric_data = train_metrics.to_local_dict()
-            if train_metrics.train_episode_return==MISSING_REWARD:
-                del train_metric_data['train_episode_return']
-            self.recorder.write(train_metric_data, i)
-
-            if (i+1) % self.config.target_network_update_interval == 0:
-                agent_state = self.agent.update_target_network(state.agent_state)
-                state = state.update(agent_state=agent_state)
-
-            if (i+1) % self.config.eval_interval == 0:
-                eval_metrics, state = self.evaluate(state)
-                eval_metrics = tree_unpmap(eval_metrics, self.pmap_axis_name)
-                self.recorder.write({'eval': eval_metrics.to_local_dict()}, i)
-                logger.debug(eval_metrics)
-
-            self.checkpoint_manager.save(
-                i,
-                args=ocp.args.StandardSave(
-                    tree_unpmap(state, self.pmap_axis_name))
-            )
-
-        return state
-
-def rollout(
-    env: Env,
-    agent: DQNAgent,
-    env_state: EnvState,
-    agent_state: AgentState,
-    key: chex.PRNGKey,
-    rollout_length: int,
-    env_extra_fields: Sequence[str] = ('last_obs',),
-) -> Tuple[EnvState, SampleBatch]:
-    """
-        Collect given rollout_length trajectory.
-
-        Args:
-            env: vampped env w/ autoreset
-        Returns:
-            env_state: last env_state after rollout
-            trajectory: SampleBatch [T, #envs, ...], T=rollout_length
-    """
-
-    def _one_step_rollout(carry, unused_t):
-        """
-            sample_batch: one-step obs
-            transition: one-step full info
-        """
-        env_state, current_key = carry
-        next_key, current_key = jax.random.split(current_key, 2)
-
-        # sample_batch: [#envs, ...]
-        sample_batch = SampleBatch(
-            obs=env_state.obs,
-        )
-
-        # transition: [#envs, ...]
-        env_nstate, transition = env_step(
-            env, agent, env_state, agent_state,
-            sample_batch, current_key, env_extra_fields
-        )
-
-        return (env_nstate, next_key), transition
-
-    # trajectory: [T, #envs, ...]
-    (env_state, _), trajectory = jax.lax.scan(
-        _one_step_rollout, (env_state, key), (), length=rollout_length)
-
-    return env_state, trajectory
-
-
-def make_Qnetwork(
-    obs_size: int,
-    action_size: int,
-    hidden_layer_sizes: Sequence[int] = (256, 256),
-    activation: ActivationFn = nn.relu) -> nn.Module:
-
-    Qnetwork = MLP(
-        layer_sizes=list(hidden_layer_sizes) + [action_size],
-        activation=activation,
-        kernel_init=jax.nn.initializers.lecun_uniform(),
-        )
-    init_fn = lambda rng: Qnetwork.init(rng, jnp.ones((1,obs_size)))
-
-    return Qnetwork, init_fn
-
-def agent_params_gradient_update(loss_fn: Callable[..., float],
-                          optimizer: optax.GradientTransformation,
-                          pmap_axis_name: Optional[str],
-                          has_aux: bool = False):
-    def _loss_fn(params, agent_state, sample_batch, key):
-        return loss_fn(agent_state.replace(
-                params=agent_state.params.replace(
-                    q_params=params.q_params
-                )
-            ),sample_batch, key)
-
-    loss_and_pgrad_fn = loss_and_pgrad(
-        _loss_fn, pmap_axis_name=pmap_axis_name, has_aux=has_aux)
-
-    def f(opt_state, agent_state, *args, **kwargs):
-        value, grads = loss_and_pgrad_fn(
-            agent_state.params, agent_state, *args, **kwargs)
-
-        params_update, opt_state = optimizer.update(
-            grads, opt_state)
-        params = optax.apply_updates(agent_state.params, params_update)
-
-        agent_state = agent_state.replace(
-                params=agent_state.params.replace(
-                    q_params=params.q_params
-                )
-            )
-        return value, opt_state, agent_state
-
-    return f
-
-
-
-
-
-
-=======
-import jax
-import jax.numpy as jnp
-import flax.linen as nn
-
-from .agent import Agent, AgentState
-from evorl.networks import make_q_network
-from evorl.workflows import OffPolicyRLWorkflow
-from evorl.envs import create_env, Discrete
-from evorl.sample_batch import SampleBatch
-from evorl.evaluator import Evaluator
-from evorl.types import (
-    LossDict, Action, Params, PolicyExtraInfo, PyTreeDict, pytree_field, PyTreeData
-)
-from evorl.types import State
-
-from omegaconf import DictConfig
-from typing import Dict, Tuple, Sequence
-import optax
-import chex
-import distrax
-import dataclasses
-
-import flashbax
-
-
-
-import logging
-
-logger = logging.getLogger(__name__)
-
-
-
-class A2CNetworkParams(PyTreeData):
-    """Contains training state for the learner."""
-    q_params: Params
-
-
-@dataclasses.dataclass
-class DQNAgent(Agent):
-    """
-        Double-DQN
-    """
-    q_hidden_layer_sizes: Tuple[int] = (256, 256)
-    discount: float = 0.99
-    exploration_epsilon: float = 0.1
-    q_network: nn.Module = pytree_field(lazy_init=True)
-
-    def init(self, key: chex.PRNGKey) -> AgentState:
-        obs_size = self.obs_space.shape[0]
-        action_size = self.action_space.n
-
-        q_network, q_init_fn = make_q_network(
-            obs_size=obs_size,
-            action_size=action_size,
-            hidden_layer_sizes=self.q_hidden_layer_sizes,
-            n_critics=1
-        )
-        self.set_frozen_attr('q_network', q_network)
-
-        key, q_key = jax.random.split(key)
-
-        q_params = q_init_fn(q_key)
-
-        return AgentState(
-            params=A2CNetworkParams(q_params)
-        )
-
-    def compute_actions(self, agent_state: AgentState, sample_batch: SampleBatch, key: chex.PRNGKey) -> Tuple[Action, PolicyExtraInfo]:
-        """
-            Args:
-                sample_barch: [#env, ...]
-        """
-
-        qs = self.q_network.apply(
-            agent_state.params.q_params, sample_batch.obs)
-
-        # TODO: use tfp.Distribution
-        actions_dist = distrax.EpsilonGreedy(
-            qs, epsilon=self.exploration_epsilon)
-        actions = actions_dist.sample(seed=key)
-
-        return actions, PyTreeDict(
-            q_values=qs
-        )
-
-    def evaluate_actions(self, agent_state: AgentState, sample_batch: SampleBatch, key: chex.PRNGKey) -> Tuple[Action, PolicyExtraInfo]:
-        """
-            Args:
-                sample_barch: [#env, ...]
-        """
-        qs = self.q_network.apply(
-            agent_state.params.q_params, sample_batch.obs)
-
-        actions_dist = distrax.EpsilonGreedy(
-            qs, epsilon=self.exploration_epsilon)
-        actions = actions_dist.mode()
-
-        return actions, PyTreeDict()
-
-    def loss(self, agent_state: AgentState, sample_batch: SampleBatch, key: chex.PRNGKey) -> LossDict:
-        """
-            Args:
-                sample_barch: [B, ...]
-        """
-        # TODO: impl it
-        qs = self.q_network.apply(
-            agent_state.params.q_params, sample_batch.obs)
-
-        td_error = None
-
-        return PyTreeDict(
-            q_loss=td_error)
-
-
-class DQNWorkflow(OffPolicyRLWorkflow):
-    @staticmethod
-    def _rescale_config(config: DictConfig) -> None:
-        pass
-
-        #TODO: impl it
-
-    @classmethod
-    def _build_from_config(cls, config: DictConfig):
-        env = create_env(
-            config.env,
-            config.env_type,
-            episode_length=1000,
-            parallel=config.num_envs,
-            autoreset=True
-        )
-        
-
-        assert isinstance(env.action_space, Discrete), "Only Discrete action space is supported."
-
-        agent = DQNAgent(
-            action_space=env.action_space,
-            obs_space=env.obs_space,
-            q_hidden_layer_sizes=config.agent_network.q_hidden_layer_sizes,
-            discount=config.discount,
-            exploration_epsilon=config.exploration_epsilon
-        )
-
-        optimizer = optax.adam(config.optimizer.lr)
-
-        replay_buffer = flashbax.make_flat_buffer(
-            max_length=config.replay_buffer.capacity,
-            min_length=config.replay_buffer.min_size,
-            sample_batch_size=config.train_batch_size,
-            add_batch_size=config.num_envs*config.rollout_length
-        )
-
-        def _replay_buffer_init_fn(replay_buffer, key):
-            # dummy_action = jnp.tile(env.action_space.sample(),
-            dummy_action = env.action_space.sample(key)
-            dummy_obs = env.obs_space.sample(key)
-
-            # TODO: handle RewardDict
-            dummy_reward = jnp.zeros(())
-            dummy_done = jnp.zeros(())
-
-            dummy_nest_obs = dummy_obs
-
-            # Customize your algorithm's stored data
-            dummy_sample_batch = SampleBatch(
-                obs=dummy_obs,
-                actions=dummy_action,
-                rewards=dummy_reward,
-                next_obs=dummy_nest_obs,
-                dones=dummy_done,
-                extras=PyTreeDict(
-                    policy_extras=PyTreeDict(),
-                    env_extras=PyTreeDict()
-                )
-            )
-
-            replay_buffer_state = replay_buffer.init(dummy_sample_batch)
-
-            return replay_buffer_state
-        
-
-        eval_env = create_env(
-            config.env,
-            config.env_type,
-            episode_length=1000,
-            parallel=config.num_eval_envs,
-            autoreset=False
-        )
-
-        evaluator = Evaluator(
-            env=eval_env, agent=agent, max_episode_steps=1000)
-
-        return cls(env, agent, optimizer, evaluator, replay_buffer, _replay_buffer_init_fn, config)
-
-
-
->>>>>>> 125b2f34
+import math
+
+import jax
+import jax.numpy as jnp
+from flax import struct
+import flax.linen as nn
+
+from .agent import Agent, AgentState
+from evorl.networks import make_q_network, MLP
+from evorl.workflows import OffPolicyRLWorkflow
+from evorl.rollout import rollout, env_step
+from evorl.envs import create_env, Discrete, Env, EnvState
+from evorl.sample_batch import SampleBatch
+from evorl.distributed import PMAP_AXIS_NAME, split_key_to_devices, tree_unpmap, agent_gradient_update, psum
+from evorl.distributed.gradients import loss_and_pgrad
+from evorl.evaluator import Evaluator
+from evorl.types import (
+    LossDict, Action, Params, PolicyExtraInfo, PyTreeDict, pytree_field, MISSING_REWARD
+)
+from evox import State
+
+from omegaconf import DictConfig
+from typing import Any, List, Optional, Sequence, Tuple, Callable, Dict
+import orbax.checkpoint as ocp
+import optax
+import chex
+import distrax
+import dataclasses
+
+import flashbax
+
+
+
+import logging
+
+from ..metrics import TrainMetric, WorkflowMetric
+from ..utils import running_statistics
+from ..utils.toolkits import average_episode_discount_return
+
+logger = logging.getLogger(__name__)
+ActivationFn = Callable[[jnp.ndarray], jnp.ndarray]
+
+
+@struct.dataclass
+class DQNNetworkParams:
+    """Contains training state for the learner."""
+    q_params: Params
+    target_q_params: Params
+
+
+
+class DQNAgent(Agent):
+    """
+        Double-DQN
+    """
+    q_hidden_layer_sizes: Tuple[int] = (256, 256)
+    discount: float = 0.99
+    exploration_epsilon: float = 0.1
+    q_network: nn.Module = pytree_field(lazy_init=True)
+    target_q_network: nn.Module = pytree_field(lazy_init=True)
+
+    def init(self, key: chex.PRNGKey) -> AgentState:
+        obs_size = self.obs_space.shape[0]
+        action_size = self.action_space.n
+
+        q_network, q_init_fn = make_Qnetwork(
+            obs_size=obs_size,
+            action_size=action_size,
+            hidden_layer_sizes=self.q_hidden_layer_sizes,
+        )
+        self.set_frozen_attr('q_network', q_network)
+
+        key, q_key = jax.random.split(key)
+
+        q_params = q_init_fn(q_key)
+
+        target_q_params = q_params
+
+        params_states = DQNNetworkParams(
+            q_params=q_params,
+            target_q_params=target_q_params
+        )
+
+        return AgentState(
+            params=params_states
+        )
+
+    def compute_actions(self, agent_state: AgentState, sample_batch: SampleBatch, key: chex.PRNGKey) -> Tuple[Action, PolicyExtraInfo]:
+        """
+            Args:
+                sample_barch: [#env, ...]
+        """
+        obs = sample_batch.obs
+
+        qs = self.q_network.apply(
+            agent_state.params.q_params, obs
+        )
+        # TODO: use tfp.Distribution
+        actions_dist = distrax.EpsilonGreedy(
+            qs, epsilon=self.exploration_epsilon)
+        actions = actions_dist.sample(seed=key)
+
+        return actions, PyTreeDict(
+            q_values=qs
+        )
+
+    def evaluate_actions(self, agent_state: AgentState, sample_batch: SampleBatch, key: chex.PRNGKey) -> Tuple[Action, PolicyExtraInfo]:
+        """
+            Args:
+                sample_barch: [#env, ...]
+        """
+        qs = self.q_network.apply(
+            agent_state.params.q_params, sample_batch.obs)
+
+        actions_dist = distrax.EpsilonGreedy(
+            qs, epsilon=self.exploration_epsilon)
+        actions = actions_dist.mode()
+
+        return actions, PyTreeDict()
+
+    def loss(self, agent_state: AgentState, sample_batch: SampleBatch, key: chex.PRNGKey) -> LossDict:
+        """
+            Args:
+                sample_batch: [B, ...]
+        """
+        states = sample_batch.obs
+        actions = sample_batch.actions
+        rewards = sample_batch.rewards
+        next_states = sample_batch.next_obs
+        dones = sample_batch.dones
+
+        q_values = self.q_network.apply(agent_state.params.q_params, states)
+        next_actions = jnp.argmax(q_values, axis=1)
+        q_values = jnp.take_along_axis(q_values, actions[:, None], axis=1).squeeze(-1)
+        
+
+        # Double DQN_target
+        next_q_values = self.q_network.apply(agent_state.params.target_q_params, next_states)
+        next_q_values = jnp.take_along_axis(next_q_values, next_actions[:, None], axis=1).squeeze(-1)
+
+        # Future rewards are not considered for the completed status
+        next_q_values = next_q_values * (1 - dones)
+        target_q_values = rewards + self.discount * next_q_values
+
+        td_error = jax.lax.stop_gradient(target_q_values) - q_values
+        loss = jnp.mean(jnp.square(td_error))
+
+        return PyTreeDict(
+            q_loss=loss)
+
+    def update_target_network(self, agent_state: AgentState) -> AgentState:
+        return agent_state.replace(
+            params=agent_state.params.replace(
+                target_q_params=agent_state.params.q_params
+            )
+        )
+
+
+
+class DQNWorkflow(OffPolicyRLWorkflow):
+    @staticmethod
+    def _rescale_config(config, devices) -> None:
+        num_devices = len(devices)
+
+        #TODO: impl it
+
+    @classmethod
+    def _build_from_config(cls, config: DictConfig):
+        env = create_env(
+            config.env.env_name,
+            config.env.env_type,
+            episode_length=1000,
+            parallel=config.num_envs,
+            autoreset=True
+        )
+
+
+        assert isinstance(env.action_space, Discrete), "Only Discrete action space is supported."
+
+        agent = DQNAgent(
+            action_space=env.action_space,
+            obs_space=env.obs_space,
+            q_hidden_layer_sizes=config.agent_network.q_hidden_layer_sizes,
+            discount=config.discount,
+            exploration_epsilon=config.exploration_epsilon
+        )
+
+        optimizer = optax.adam(config.optimizer.lr)
+
+        replay_buffer = flashbax.make_flat_buffer(
+            max_length=config.replay_buffer.capacity,
+            min_length=config.replay_buffer.min_size,
+            sample_batch_size=config.train_batch_size,
+            add_batch_size=config.num_envs*config.rollout_length
+        )
+
+        def _replay_buffer_init_fn(replay_buffer, key):
+            # dummy_action = jnp.tile(env.action_space.sample(),
+            dummy_action = env.action_space.sample(key)
+            dummy_obs = env.obs_space.sample(key)
+
+            # TODO: handle RewardDict
+            dummy_reward = jnp.zeros(())
+            dummy_done = jnp.zeros(())
+
+            dummy_nest_obs = dummy_obs
+
+            # Customize your algorithm's stored data
+            dummy_sample_batch = SampleBatch(
+                obs=dummy_obs,
+                actions=dummy_action,
+                rewards=dummy_reward,
+                next_obs=dummy_nest_obs,
+                dones=dummy_done,
+                extras=PyTreeDict(
+                    policy_extras=PyTreeDict({'q_values': jnp.zeros(env.action_space.n)}),
+                    env_extras=PyTreeDict({'last_obs': dummy_obs,
+                                           'episode_return': dummy_reward})
+                )
+            )
+
+            replay_buffer_state = replay_buffer.init(dummy_sample_batch)
+
+            return replay_buffer_state
+
+
+        eval_env = create_env(
+            config.env.env_name,
+            config.env.env_type,
+            episode_length=1000,
+            parallel=config.num_envs,
+            autoreset=False
+        )
+
+        evaluator = Evaluator(
+            env=eval_env, agent=agent, max_episode_steps=1000)
+
+        return cls(env, agent, optimizer, evaluator, replay_buffer, _replay_buffer_init_fn, config)
+
+
+    def step(self, state: State) -> Tuple[TrainMetric, State]:
+
+        key, rollout_key, learn_key, buffer_key = jax.random.split(state.key, num=4)
+
+        def fill_replay_buffer(state: State):
+            replay_buffer_state = state.replay_buffer_state
+            env_state = state.env_state
+            sample_batch = SampleBatch(
+                obs=env_state.obs
+            )
+            actions, _ = self.agent.compute_actions(state.agent_state, sample_batch, key)
+            env_nstate = self.env.step(env_state, actions)
+            trajectory = SampleBatch(
+                obs=env_state.obs,
+                actions=actions,
+                rewards=env_nstate.reward,
+                next_obs=env_nstate.obs,
+                dones=env_nstate.done,
+                extras=PyTreeDict(
+                    policy_extras=PyTreeDict({'q_values': env_nstate.info.episode_return}),
+                    env_extras=PyTreeDict({'last_obs': env_nstate.info.last_obs,
+                                           'episode_return': env_nstate.info.episode_return})
+                )
+            )
+            replay_buffer_state = self.replay_buffer.add(replay_buffer_state, trajectory)
+            env_state = env_nstate
+            state = state.update(
+                env_state=env_state,
+                replay_buffer_state=replay_buffer_state
+            )
+
+            train_episode_return = average_episode_discount_return(
+                env_state.info.episode_return,
+                trajectory.dones,
+                pmap_axis_name=self.pmap_axis_name
+            ).mean()
+
+            loss = jnp.zeros(())
+            loss_dict = PyTreeDict(
+                q_loss=loss
+            )
+            train_metrics = TrainMetric(
+                train_episode_return=train_episode_return,
+                loss=loss,
+                raw_loss_dict=loss_dict
+            ).all_reduce(pmap_axis_name=self.pmap_axis_name)
+
+            return train_metrics, state
+        
+        def normal_step(state: State):
+            # trajectory: [T, #envs, ...]
+            env_state, trajectory = rollout(
+                self.env,
+                self.agent,
+                state.env_state,
+                state.agent_state,
+                rollout_key,
+                rollout_length=self.config.rollout_length,
+                env_extra_fields=('last_obs', 'episode_return')
+            )
+            trajectory = jax.tree_util.tree_map(lambda x: jax.lax.collapse(x,0,2), trajectory)
+            replay_buffer_state = self.replay_buffer.add(
+                state.replay_buffer_state, trajectory
+            )
+            agent_state = state.agent_state
+            sample_batch = self.replay_buffer.sample(replay_buffer_state, buffer_key)
+
+            if agent_state.obs_preprocessor_state is not None:
+                agent_state = agent_state.replace(
+                    obs_preprocessor_state=running_statistics.update(
+                        agent_state.obs_preprocessor_state,
+                        trajectory.obs,
+                        pmap_axis_name=self.pmap_axis_name,
+                    )
+                )
+
+            train_episode_return = average_episode_discount_return(
+                trajectory.extras.env_extras.episode_return,
+                trajectory.dones,
+                pmap_axis_name=self.pmap_axis_name
+            )
+
+
+            def loss_fn(agent_state, sample_batch, key):
+                # learn all data from trajectory
+                loss_dict = self.agent.loss(agent_state, sample_batch, key)
+                loss_weights = self.config.optimizer.loss_weights
+                loss = jnp.zeros(())
+                for loss_key in loss_weights.keys():
+                    loss += loss_weights[loss_key] * loss_dict[loss_key]
+
+                return loss, loss_dict
+
+            update_fn = agent_params_gradient_update(
+                loss_fn,
+                self.optimizer,
+                pmap_axis_name=self.pmap_axis_name,
+                has_aux=True)
+
+            (loss, loss_dict), opt_state, agent_state = update_fn(
+                state.opt_state,
+                agent_state,
+                sample_batch.experience.first,
+                learn_key
+            )
+        
+            # ======== update metrics ========
+            train_metrics = TrainMetric(
+                train_episode_return=train_episode_return,
+                loss=loss,
+                raw_loss_dict=loss_dict
+            ).all_reduce(pmap_axis_name=self.pmap_axis_name)
+
+            return train_metrics, state.replace(
+                key=key,
+                env_state=env_state,
+                agent_state=agent_state,
+                opt_state=opt_state,
+                replay_buffer_state=replay_buffer_state
+            )
+        
+        condition = jax.lax.lt(state.metrics.iterations, int(self.config.learning_starts/self.config.num_envs/self.config.rollout_length))
+        train_metrics, state = jax.lax.cond(
+            condition,
+            fill_replay_buffer,
+            normal_step,
+            state
+        )
+        sampled_timesteps = psum(self.config.rollout_length * self.config.num_envs,
+                                    axis_name=self.pmap_axis_name)
+        
+        workflow_metrics = WorkflowMetric(
+                sampled_timesteps=state.metrics.sampled_timesteps + sampled_timesteps,
+                iterations=state.metrics.iterations + 1,
+            ).all_reduce(pmap_axis_name=self.pmap_axis_name)
+        
+        return train_metrics, state.update(
+                metrics=workflow_metrics
+            )
+
+    def learn(self, state: State) -> State:
+        one_step_timesteps = self.config.rollout_length * self.config.num_envs
+        num_iters = math.ceil(self.config.total_timesteps / one_step_timesteps)
+
+        start_iteration = tree_unpmap(
+            state.metrics.iterations, self.pmap_axis_name)
+
+        for i in range(start_iteration, num_iters):
+            train_metrics, state = self.step(state)
+            workflow_metrics = state.metrics
+
+            train_metrics = tree_unpmap(train_metrics, self.pmap_axis_name)
+            workflow_metrics = tree_unpmap(
+                workflow_metrics, self.pmap_axis_name)
+
+            self.recorder.write(workflow_metrics.to_local_dict(), i)
+            train_metric_data = train_metrics.to_local_dict()
+            if train_metrics.train_episode_return==MISSING_REWARD:
+                del train_metric_data['train_episode_return']
+            self.recorder.write(train_metric_data, i)
+
+            if (i+1) % self.config.target_network_update_interval == 0:
+                agent_state = self.agent.update_target_network(state.agent_state)
+                state = state.update(agent_state=agent_state)
+
+            if (i+1) % self.config.eval_interval == 0:
+                eval_metrics, state = self.evaluate(state)
+                eval_metrics = tree_unpmap(eval_metrics, self.pmap_axis_name)
+                self.recorder.write({'eval': eval_metrics.to_local_dict()}, i)
+                logger.debug(eval_metrics)
+
+            self.checkpoint_manager.save(
+                i,
+                args=ocp.args.StandardSave(
+                    tree_unpmap(state, self.pmap_axis_name))
+            )
+
+        return state
+
+def rollout(
+    env: Env,
+    agent: DQNAgent,
+    env_state: EnvState,
+    agent_state: AgentState,
+    key: chex.PRNGKey,
+    rollout_length: int,
+    env_extra_fields: Sequence[str] = ('last_obs',),
+) -> Tuple[EnvState, SampleBatch]:
+    """
+        Collect given rollout_length trajectory.
+
+        Args:
+            env: vampped env w/ autoreset
+        Returns:
+            env_state: last env_state after rollout
+            trajectory: SampleBatch [T, #envs, ...], T=rollout_length
+    """
+
+    def _one_step_rollout(carry, unused_t):
+        """
+            sample_batch: one-step obs
+            transition: one-step full info
+        """
+        env_state, current_key = carry
+        next_key, current_key = jax.random.split(current_key, 2)
+
+        # sample_batch: [#envs, ...]
+        sample_batch = SampleBatch(
+            obs=env_state.obs,
+        )
+
+        # transition: [#envs, ...]
+        env_nstate, transition = env_step(
+            env, agent, env_state, agent_state,
+            sample_batch, current_key, env_extra_fields
+        )
+
+        return (env_nstate, next_key), transition
+
+    # trajectory: [T, #envs, ...]
+    (env_state, _), trajectory = jax.lax.scan(
+        _one_step_rollout, (env_state, key), (), length=rollout_length)
+
+    return env_state, trajectory
+
+
+def make_Qnetwork(
+    obs_size: int,
+    action_size: int,
+    hidden_layer_sizes: Sequence[int] = (256, 256),
+    activation: ActivationFn = nn.relu) -> nn.Module:
+
+    Qnetwork = MLP(
+        layer_sizes=list(hidden_layer_sizes) + [action_size],
+        activation=activation,
+        kernel_init=jax.nn.initializers.lecun_uniform(),
+        )
+    init_fn = lambda rng: Qnetwork.init(rng, jnp.ones((1,obs_size)))
+
+    return Qnetwork, init_fn
+
+def agent_params_gradient_update(loss_fn: Callable[..., float],
+                          optimizer: optax.GradientTransformation,
+                          pmap_axis_name: Optional[str],
+                          has_aux: bool = False):
+    def _loss_fn(params, agent_state, sample_batch, key):
+        return loss_fn(agent_state.replace(
+                params=agent_state.params.replace(
+                    q_params=params.q_params
+                )
+            ),sample_batch, key)
+
+    loss_and_pgrad_fn = loss_and_pgrad(
+        _loss_fn, pmap_axis_name=pmap_axis_name, has_aux=has_aux)
+
+    def f(opt_state, agent_state, *args, **kwargs):
+        value, grads = loss_and_pgrad_fn(
+            agent_state.params, agent_state, *args, **kwargs)
+
+        params_update, opt_state = optimizer.update(
+            grads, opt_state)
+        params = optax.apply_updates(agent_state.params, params_update)
+
+        agent_state = agent_state.replace(
+                params=agent_state.params.replace(
+                    q_params=params.q_params
+                )
+            )
+        return value, opt_state, agent_state
+
+    return f