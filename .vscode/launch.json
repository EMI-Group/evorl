--- conflicted
+++ resolved
@@ -23,15 +23,10 @@
             "request": "launch",
             "module": "evorl.train",
             "args": [
-<<<<<<< HEAD
-                "agent=td3",
-                "env=brax/hopper",
-=======
                 "agent=ppo",
                 "env=brax/ant",
                 // "agent=exp/ppo/acrobat",
                 // "env=gymnax/Acrobot-v1",
->>>>>>> e24fe333
                 "debug=true",
                 "checkpoint.enable=false"
                 // "hydra.verbose=true",
