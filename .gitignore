--- conflicted
+++ resolved
@@ -230,11 +230,5 @@
 /outputs
 /multirun
 /debug
-<<<<<<< HEAD
-/test*
-/*.sh
-/wandb
-=======
 /test*.py
-.conda
->>>>>>> 962a3123
+.conda